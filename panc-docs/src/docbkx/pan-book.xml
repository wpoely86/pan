--- conflicted
+++ resolved
@@ -2639,20 +2639,18 @@
             </row>
 
             <row>
-                <entry><xref linkend="ip4_to_long" /></entry>
-
-                <entry>Convert the argument, which must be a string
-                representing an IPv4 address in dotted notation to a
-                long.</entry>
-            </row>
-
-            <row>
-                <entry><xref linkend="long_to_ip4"/></entry>
-
-                <entry>Convert the argument, a long into an IPv4
-                address in numbers-and-dots notation</entry>
-            </row>
-
+              <entry><xref linkend="ip4_to_long" /></entry>
+
+              <entry>Convert the argument, which must be a string representing
+              an IPv4 address in dotted notation to a long.</entry>
+            </row>
+
+            <row>
+              <entry><xref linkend="long_to_ip4" /></entry>
+
+              <entry>Convert the argument, a long into an IPv4 address in
+              numbers-and-dots notation</entry>
+            </row>
           </tbody>
         </tgroup>
       </table>
@@ -3577,20 +3575,20 @@
       <option>--base-dir</option> option if this is not the current directory.
       <option>--base-dir</option> option must be adjusted so that the template
       file paths specified match the template namespaces, as for compiling the
-      themplates.</para>
+      templates.</para>
 
       <para>Below is an example:</para>
+
       <programlisting>$ panc-annotations \
           --output-dir=annotations \
           --base-dir=templates \
-          mysite/exammple.pan</programlisting>
-
-      <para>This command 
-      will produce the following output (with whitespace and
-      indentation added for clarity) in the file
+          mysite/example.pan</programlisting>
+
+      <para>This command will produce the following output (with whitespace
+      and indentation added for clarity) in the file
       <filename>example.pan.annotation.xml</filename> located in
-      <filename>annotations/mysite</filename> from template file 
-      <filename>example.pan</filename> located in subdirectory 
+      <filename>annotations/mysite</filename> from template file
+      <filename>example.pan</filename> located in subdirectory
       <filename>templates/mysite</filename> of current directory.</para>
 
       <programlisting>&lt;?xml version="1.0" encoding="UTF-8"?&gt;
@@ -3598,15 +3596,9 @@
           name="annotations"
           type="OBJECT"&gt;
     &lt;desc&gt;
-<<<<<<< HEAD
-  Example template that shows off the
-  annotation features of the compiler.
-&lt;/desc&gt;
-=======
         Example template that shows off the 
         annotation features of the compiler.
     &lt;/desc&gt;
->>>>>>> 160aad7b
 
     &lt;maintainer&gt;
         &lt;name&gt;Jane Manager&lt;/name&gt;
